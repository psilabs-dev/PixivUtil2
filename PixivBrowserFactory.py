--- conflicted
+++ resolved
@@ -394,7 +394,6 @@
     def getMemberInfoWhitecube(self, member_id, artist, bookmark=False):
         ''' get artist information using Ajax and AppAPI '''
         try:
-<<<<<<< HEAD
             info = None
             if artist.reference_image_id > 0:
                 url = "https://www.pixiv.net/rpc/get_work.php?id={0}".format(artist.reference_image_id)
@@ -410,23 +409,6 @@
                 if self._username is None or self._username is None or len(self._username) < 0 or len(self._password) < 0:
                     raise PixivException("Empty Username or Password, please remove the cookie value and relogin, or add username/password to config.ini.")
                 self.get_oauth_token()
-=======
-##            if artist.reference_image_id > 0:
-##                url = "https://www.pixiv.net/rpc/get_work.php?id={0}".format(artist.reference_image_id)
-##                info = self.get_from_cache(url)
-##                if info is None:
-##                    request = urllib2.Request(url)
-##                    infoStr = self.open_with_retry(request).read()
-##                    info = json.loads(infoStr)
-##                    self.put_to_cache(url, info)
-##            else:
-##            if self._oauth_reply is None or datetime.now() > self._oauth_expiry:
-##                PixivHelper.safePrint(u"No OAuth token available yet or already expired, retrieving...")
-            if True:
-                if self._username is None or self._username is None or len(self._username) < 0 or len(self._password) < 0:
-                    raise PixivException("Empty Username or Password, please remove the cookie value and relogin, or add username/password to config.ini.")
-                self.get_oauth_token(self._username, self._password)
->>>>>>> e5ba3698
             # refresh always failed....
 ##            elif datetime.now() < self._oauth_expiry:
 ##                PixivHelper.safePrint(u"Expiring OAuth token, refreshing...")
@@ -479,38 +461,6 @@
             else:
                 raise PixivException(msg, errorCode=PixivException.OTHER_MEMBER_ERROR, htmlPage=errorMessage)
 
-
-##    def getMemberBookmarkWhiteCube(self, member_id, page, limit, tag):
-##        response = None
-##        PixivHelper.print_and_log('info', 'Getting Bookmark Url for page {0}...'.format(page))
-##        # iterate to get next page url
-##        start = 1
-##        last_member_bookmark_next_url = None
-##        while start <= page:
-##            if start == 1:
-##                url = 'https://www.pixiv.net/rpc/whitecube/index.php?mode=user_collection_unified&id={0}&bookmark_restrict={1}&limit={2}&is_profile_page={3}&is_first_request={4}&max_illust_bookmark_id={5}&max_novel_bookmark_id={6}&tt={7}&tag={8}'
-##                url = url.format(member_id, 0, limit, 1, 1, 0, 0, self._whitecubeToken, tag)
-##            else:
-##                url = last_member_bookmark_next_url
-##
-##            # PixivHelper.printAndLog('info', 'Member Bookmark Page {0} Url: {1}'.format(start, url))
-##            if self._cache.has_key(url):
-##                response = self._cache[url]
-##            else:
-##                response = self.open(url).read()
-##                self._cache[url] = response
-##
-##            payload = json.loads(response)
-##            last_member_bookmark_next_url = payload["body"]["next_url"]
-##            if last_member_bookmark_next_url is None and start < page:
-##                PixivHelper.print_and_log('info', 'No more images for {0} bookmarks'.format(member_id))
-##                url = None
-##                break
-##
-##            start = start + 1
-##        PixivHelper.print_and_log('info', 'Member Bookmark Page {0} Url: {1}'.format(page, url))
-##        return (url, response)
-
     def getMemberPage(self, member_id, page=1, bookmark=False, tags=None):
         artist = None
         response = None
@@ -667,11 +617,7 @@
                       'device_token': self._device_token,
                       'grant_type': 'refresh_token',
                       'refresh_token': refresh_token}
-<<<<<<< HEAD
         elif self._username is not None and len(self._username) > 0 and self._password is not None and len(self._password) > 0:
-=======
-        elif username is not None and password is not None and len(username) > 0 and len(password) > 0:
->>>>>>> e5ba3698
             values = {'get_secure_url': 1,
                       'client_id': self._client_id,
                       'client_secret': self._client_secret,
