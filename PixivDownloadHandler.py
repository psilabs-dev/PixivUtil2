--- conflicted
+++ resolved
@@ -61,15 +61,9 @@
         try:
             try:
                 if not overwrite and not config.alwaysCheckFileSize:
-<<<<<<< HEAD
                     PixivHelper.print_and_log(None, '\rChecking local filename...', newline=False)
-                    if os.path.exists(filename_save) and os.path.isfile(filename_save):
+                    if os.path.isfile(filename_save):
                         PixivHelper.print_and_log('info', f"\rLocal file exists: {filename}")
-=======
-                    notification_handler(None, '\rChecking local filename...', newline=False)
-                    if os.path.isfile(filename_save):
-                        notification_handler('info', f"\rLocal file exists: {filename}")
->>>>>>> ed474796
                         return (PixivConstant.PIXIVUTIL_SKIP_DUPLICATE, filename_save)
 
                 remote_file_size = get_remote_filesize(url, referer, config, notifier)
