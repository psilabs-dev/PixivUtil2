--- conflicted
+++ resolved
@@ -163,16 +163,13 @@
         ConfigItem("Pixiv", "r18mode", False),
         ConfigItem("Pixiv", "r18Type", 0),  # Issue #439
         ConfigItem("Pixiv", "dateFormat", ""),
-<<<<<<< HEAD
         ConfigItem("Pixiv", "autoAddMember", True),
         ConfigItem("Pixiv", "autoAddTag", True),
         ConfigItem("Pixiv", "autoAddCaption", True),
-=======
-        ConfigItem("Pixiv", "autoAddMember", False),
-        ConfigItem("Pixiv", "autoAddTag", False),
-        ConfigItem("Pixiv", "autoAddCaption", False),
-        ConfigItem("Pixiv", "autoAddSeries", False),
->>>>>>> c0392178
+        ConfigItem("Pixiv", "autoAddMember", True),
+        ConfigItem("Pixiv", "autoAddTag", True),
+        ConfigItem("Pixiv", "autoAddCaption", True),
+        ConfigItem("Pixiv", "autoAddSeries", True),
         ConfigItem("Pixiv", "aiDisplayFewer", False),
 
         ConfigItem("FANBOX", "filenameFormatFanboxCover",
