--- conflicted
+++ resolved
@@ -1,211 +1,187 @@
-#!/c/Python27/python.exe
-# -*- coding: UTF-8 -*-
-from __future__ import print_function
-
-import PixivHelper
-import os
-import unittest
-from PixivModelWhiteCube import PixivImage
-from PixivModel import PixivArtist
-import PixivConfig
-from BeautifulSoup import BeautifulSoup
-
-import pytest
-
-
-class TestPixivHelper(unittest.TestCase):
-    currPath = unicode(os.path.abspath('.'))
-    PixivHelper.GetLogger()
-
-    def testSanitizeFilename(self):
-        rootDir = '.'
-        filename = u'12345.jpg'
-        currentDir = os.path.abspath('.')
-        expected = currentDir + os.sep + filename
-
-        result = PixivHelper.sanitizeFilename(filename, rootDir)
-
-        self.assertEqual(result, expected)
-        self.assertTrue(len(result) < 255)
-
-    def testSanitizeFilename2(self):
-        rootDir = '.'
-        filename = u'12345.jpg'
-        currentDir = os.path.abspath('.')
-        expected = currentDir + os.sep + filename
-
-        result = PixivHelper.sanitizeFilename(filename, rootDir)
-
-        self.assertEqual(result, expected)
-        self.assertTrue(len(result) < 255)
-
-    @pytest.mark.xfail
-    def testCreateMangaFilename(self):
-        p = open('./test/test-image-manga.htm', 'r')
-        page = BeautifulSoup(p.read())
-        imageInfo = PixivImage(28820443, page)
-        imageInfo.imageCount = 100
-        page.decompose()
-        del page
-        # print(imageInfo.PrintInfo())
-        nameFormat = '%member_token% (%member_id%)\%urlFilename% %page_number% %works_date_only% %works_res% %works_tools% %title%'
-
-        expected = unicode(u'ffei (554800)\\28865189_p0 001 7-23-2012 複数枚投稿 2P Photoshop C82おまけ本 「沙耶は俺の嫁」サンプル.jpg')
-        result = PixivHelper.makeFilename(nameFormat, imageInfo, artistInfo=None, tagsSeparator=' ', fileUrl='http://i2.pixiv.net/img26/img/ffei/28865189_p0.jpg')
-        # print(result)
-        self.assertEqual(result, expected)
-
-        expected = unicode(u'ffei (554800)\\28865189_p14 015 7-23-2012 複数枚投稿 2P Photoshop C82おまけ本 「沙耶は俺の嫁」サンプル.jpg')
-        result = PixivHelper.makeFilename(nameFormat, imageInfo, artistInfo=None, tagsSeparator=' ', fileUrl='http://i2.pixiv.net/img26/img/ffei/28865189_p14.jpg')
-        # print(result)
-        self.assertEqual(result, expected)
-
-        expected = unicode(u'ffei (554800)\\28865189_p921 922 7-23-2012 複数枚投稿 2P Photoshop C82おまけ本 「沙耶は俺の嫁」サンプル.jpg')
-        result = PixivHelper.makeFilename(nameFormat, imageInfo, artistInfo=None, tagsSeparator=' ', fileUrl='http://i2.pixiv.net/img26/img/ffei/28865189_p921.jpg')
-        # print(result)
-        self.assertEqual(result, expected)
-
-    @pytest.mark.xfail
-    def testCreateFilenameUnicode(self):
-        p = open('./test/test-image-unicode.htm', 'r')
-        page = BeautifulSoup(p.read())
-        imageInfo = PixivImage(2493913, page)
-        page.decompose()
-        del page
-
-        nameFormat = '%member_token% (%member_id%)\%urlFilename% %works_date_only% %works_res% %works_tools% %title%'
-        expected = unicode(u'balzehn (267014)\\2493913 12-23-2008 852x1200 Photoshop SAI つけペン アラクネのいる日常２.jpg')
-        result = PixivHelper.makeFilename(nameFormat, imageInfo, artistInfo=None, tagsSeparator=' ', fileUrl='http://i2.pixiv.net/img16/img/balzehn/2493913.jpg')
-        # print(result)
-        self.assertEqual(result, expected)
-
-<<<<<<< HEAD
-    @pytest.mark.xfail
-    def testCreateAvatarFilenameFormatNoSubfolderNoRootDir(self):
-=======
-    def testcreateAvatarFilenameFormatNoSubfolderNoRootDir(self):
->>>>>>> e3665b9c
-        p = open('./test/test-helper-avatar-name.htm', 'r')
-        page = BeautifulSoup(p.read())
-        artist = PixivArtist(mid=1107124, page=page)
-        targetDir = ''
-        # change the config value
-        _config = PixivConfig.PixivConfig()
-        _config.avatarNameFormat = ''
-        _config.filenameFormat = '%image_id% - %title%'
-        _config.tagsSeparator = ' '
-        _config.tagsLimit = 0
-        PixivHelper.setConfig(_config)
-        filename = PixivHelper.createAvatarFilename(artist, targetDir)
-        self.assertEqual(filename, self.currPath + os.sep + u'folder.jpg')
-
-<<<<<<< HEAD
-    @pytest.mark.xfail
-    def testCreateAvatarFilenameFormatWithSubfolderNoRootDir(self):
-=======
-    def testcreateAvatarFilenameFormatWithSubfolderNoRootDir(self):
->>>>>>> e3665b9c
-        p = open('./test/test-helper-avatar-name.htm', 'r')
-        page = BeautifulSoup(p.read())
-        artist = PixivArtist(mid=1107124, page=page)
-        targetDir = ''
-        _config = PixivConfig.PixivConfig()
-        _config.avatarNameFormat = ''
-        _config.filenameFormat = '%member_token% (%member_id%)\%image_id% - %title% - %tags%'
-        _config.tagsSeparator = ' '
-        _config.tagsLimit = 0
-        PixivHelper.setConfig(_config)
-        filename = PixivHelper.createAvatarFilename(artist, targetDir)
-        self.assertEqual(filename, self.currPath + os.sep + u'kirabara29 (1107124)\\folder.jpg')
-
-<<<<<<< HEAD
-    @pytest.mark.xfail
-    def testCreateAvatarFilenameFormatNoSubfolderWithRootDir(self):
-=======
-    def testcreateAvatarFilenameFormatNoSubfolderWithRootDir(self):
->>>>>>> e3665b9c
-        p = open('./test/test-helper-avatar-name.htm', 'r')
-        page = BeautifulSoup(p.read())
-        artist = PixivArtist(mid=1107124, page=page)
-        targetDir = os.path.abspath('.')
-        _config = PixivConfig.PixivConfig()
-        _config.avatarNameFormat = ''
-        _config.filenameFormat = '%image_id% - %title%'
-        _config.tagsSeparator = ' '
-        _config.tagsLimit = 0
-        filename = PixivHelper.createAvatarFilename(artist, targetDir)
-        self.assertEqual(filename, targetDir + os.sep + u'folder.jpg')
-
-<<<<<<< HEAD
-    @pytest.mark.xfail
-    def testCreateAvatarFilenameFormatWithSubfolderWithRootDir(self):
-=======
-    def testcreateAvatarFilenameFormatWithSubfolderWithRootDir(self):
->>>>>>> e3665b9c
-        p = open('./test/test-helper-avatar-name.htm', 'r')
-        page = BeautifulSoup(p.read())
-        artist = PixivArtist(mid=1107124, page=page)
-        targetDir = os.path.abspath('.')
-        _config = PixivConfig.PixivConfig()
-        _config.avatarNameFormat = ''
-        _config.filenameFormat = '%member_token% (%member_id%)\%R-18%\%image_id% - %title% - %tags%'
-        _config.tagsSeparator = ' '
-        _config.tagsLimit = 0
-        filename = PixivHelper.createAvatarFilename(artist, targetDir)
-        self.assertEqual(filename, targetDir + os.sep + u'kirabara29 (1107124)\\folder.jpg')
-
-<<<<<<< HEAD
-    @pytest.mark.xfail
-    def testCreateAvatarFilenameFormatNoSubfolderWithCustomRootDir(self):
-=======
-    def testcreateAvatarFilenameFormatNoSubfolderWithCustomRootDir(self):
->>>>>>> e3665b9c
-        p = open('./test/test-helper-avatar-name.htm', 'r')
-        page = BeautifulSoup(p.read())
-        artist = PixivArtist(mid=1107124, page=page)
-        targetDir = 'C:\\images'
-        _config = PixivConfig.PixivConfig()
-        _config.avatarNameFormat = ''
-        _config.filenameFormat = '%image_id% - %title%'
-        _config.tagsSeparator = ' '
-        _config.tagsLimit = 0
-        filename = PixivHelper.createAvatarFilename(artist, targetDir)
-        self.assertEqual(filename, u'C:\\images\\folder.jpg')
-
-<<<<<<< HEAD
-    @pytest.mark.xfail
-    def testCreateAvatarFilenameFormatWithSubfolderWithCustomRootDir(self):
-=======
-    def testcreateAvatarFilenameFormatWithSubfolderWithCustomRootDir(self):
->>>>>>> e3665b9c
-        p = open('./test/test-helper-avatar-name.htm', 'r')
-        page = BeautifulSoup(p.read())
-        artist = PixivArtist(mid=1107124, page=page)
-        targetDir = 'C:\\images'
-        _config = PixivConfig.PixivConfig()
-        _config.avatarNameFormat = ''
-        _config.filenameFormat = '%member_token% (%member_id%)\%R-18%\%image_id% - %title% - %tags%'
-        _config.tagsSeparator = ' '
-        _config.tagsLimit = 0
-        filename = PixivHelper.createAvatarFilename(artist, targetDir)
-        self.assertEqual(filename, u'C:\\images\\kirabara29 (1107124)\\folder.jpg')
-
-    def testParseLoginError(self):
-        p = open('./test/test-login-error.htm', 'r')
-        page = BeautifulSoup(p.read())
-        r = page.findAll('span', attrs={'class': 'error'})
-        self.assertTrue(len(r) > 0)
-        self.assertEqual(u'Please ensure your pixiv ID, email address and password is entered correctly.', r[0].string)
-
-    def testParseLoginForm(self):
-        p = open('./test/test-login-form.html', 'r')
-        page = BeautifulSoup(p.read())
-        r = page.findAll('form', attrs={'action': '/login.php'})
-        # print(r)
-        self.assertTrue(len(r) > 0)
-
-
-if __name__ == '__main__':
-        # unittest.main()
-    suite = unittest.TestLoader().loadTestsFromTestCase(TestPixivHelper)
-    unittest.TextTestRunner(verbosity=5).run(suite)
+#!/c/Python27/python.exe
+# -*- coding: UTF-8 -*-
+from __future__ import print_function
+
+import PixivHelper
+import os
+import unittest
+from PixivModelWhiteCube import PixivImage
+from PixivModel import PixivArtist
+import PixivConfig
+from BeautifulSoup import BeautifulSoup
+
+import pytest
+
+
+class TestPixivHelper(unittest.TestCase):
+    currPath = unicode(os.path.abspath('.'))
+    PixivHelper.GetLogger()
+
+    def testSanitizeFilename(self):
+        rootDir = '.'
+        filename = u'12345.jpg'
+        currentDir = os.path.abspath('.')
+        expected = currentDir + os.sep + filename
+
+        result = PixivHelper.sanitizeFilename(filename, rootDir)
+
+        self.assertEqual(result, expected)
+        self.assertTrue(len(result) < 255)
+
+    def testSanitizeFilename2(self):
+        rootDir = '.'
+        filename = u'12345.jpg'
+        currentDir = os.path.abspath('.')
+        expected = currentDir + os.sep + filename
+
+        result = PixivHelper.sanitizeFilename(filename, rootDir)
+
+        self.assertEqual(result, expected)
+        self.assertTrue(len(result) < 255)
+
+    @pytest.mark.xfail
+    def testCreateMangaFilename(self):
+        p = open('./test/test-image-manga.htm', 'r')
+        page = BeautifulSoup(p.read())
+        imageInfo = PixivImage(28820443, page)
+        imageInfo.imageCount = 100
+        page.decompose()
+        del page
+        # print(imageInfo.PrintInfo())
+        nameFormat = '%member_token% (%member_id%)\%urlFilename% %page_number% %works_date_only% %works_res% %works_tools% %title%'
+
+        expected = unicode(u'ffei (554800)\\28865189_p0 001 7-23-2012 複数枚投稿 2P Photoshop C82おまけ本 「沙耶は俺の嫁」サンプル.jpg')
+        result = PixivHelper.makeFilename(nameFormat, imageInfo, artistInfo=None, tagsSeparator=' ', fileUrl='http://i2.pixiv.net/img26/img/ffei/28865189_p0.jpg')
+        # print(result)
+        self.assertEqual(result, expected)
+
+        expected = unicode(u'ffei (554800)\\28865189_p14 015 7-23-2012 複数枚投稿 2P Photoshop C82おまけ本 「沙耶は俺の嫁」サンプル.jpg')
+        result = PixivHelper.makeFilename(nameFormat, imageInfo, artistInfo=None, tagsSeparator=' ', fileUrl='http://i2.pixiv.net/img26/img/ffei/28865189_p14.jpg')
+        # print(result)
+        self.assertEqual(result, expected)
+
+        expected = unicode(u'ffei (554800)\\28865189_p921 922 7-23-2012 複数枚投稿 2P Photoshop C82おまけ本 「沙耶は俺の嫁」サンプル.jpg')
+        result = PixivHelper.makeFilename(nameFormat, imageInfo, artistInfo=None, tagsSeparator=' ', fileUrl='http://i2.pixiv.net/img26/img/ffei/28865189_p921.jpg')
+        # print(result)
+        self.assertEqual(result, expected)
+
+    @pytest.mark.xfail
+    def testCreateFilenameUnicode(self):
+        p = open('./test/test-image-unicode.htm', 'r')
+        page = BeautifulSoup(p.read())
+        imageInfo = PixivImage(2493913, page)
+        page.decompose()
+        del page
+
+        nameFormat = '%member_token% (%member_id%)\%urlFilename% %works_date_only% %works_res% %works_tools% %title%'
+        expected = unicode(u'balzehn (267014)\\2493913 12-23-2008 852x1200 Photoshop SAI つけペン アラクネのいる日常２.jpg')
+        result = PixivHelper.makeFilename(nameFormat, imageInfo, artistInfo=None, tagsSeparator=' ', fileUrl='http://i2.pixiv.net/img16/img/balzehn/2493913.jpg')
+        # print(result)
+        self.assertEqual(result, expected)
+
+    @pytest.mark.xfail
+    def testcreateAvatarFilenameFormatNoSubfolderNoRootDir(self):
+        p = open('./test/test-helper-avatar-name.htm', 'r')
+        page = BeautifulSoup(p.read())
+        artist = PixivArtist(mid=1107124, page=page)
+        targetDir = ''
+        # change the config value
+        _config = PixivConfig.PixivConfig()
+        _config.avatarNameFormat = ''
+        _config.filenameFormat = '%image_id% - %title%'
+        _config.tagsSeparator = ' '
+        _config.tagsLimit = 0
+        PixivHelper.setConfig(_config)
+        filename = PixivHelper.createAvatarFilename(artist, targetDir)
+        self.assertEqual(filename, self.currPath + os.sep + u'folder.jpg')
+
+    @pytest.mark.xfail
+    def testcreateAvatarFilenameFormatWithSubfolderNoRootDir(self):
+        p = open('./test/test-helper-avatar-name.htm', 'r')
+        page = BeautifulSoup(p.read())
+        artist = PixivArtist(mid=1107124, page=page)
+        targetDir = ''
+        _config = PixivConfig.PixivConfig()
+        _config.avatarNameFormat = ''
+        _config.filenameFormat = '%member_token% (%member_id%)\%image_id% - %title% - %tags%'
+        _config.tagsSeparator = ' '
+        _config.tagsLimit = 0
+        PixivHelper.setConfig(_config)
+        filename = PixivHelper.createAvatarFilename(artist, targetDir)
+        self.assertEqual(filename, self.currPath + os.sep + u'kirabara29 (1107124)\\folder.jpg')
+
+    @pytest.mark.xfail
+    def testcreateAvatarFilenameFormatNoSubfolderWithRootDir(self):
+        p = open('./test/test-helper-avatar-name.htm', 'r')
+        page = BeautifulSoup(p.read())
+        artist = PixivArtist(mid=1107124, page=page)
+        targetDir = os.path.abspath('.')
+        _config = PixivConfig.PixivConfig()
+        _config.avatarNameFormat = ''
+        _config.filenameFormat = '%image_id% - %title%'
+        _config.tagsSeparator = ' '
+        _config.tagsLimit = 0
+        filename = PixivHelper.createAvatarFilename(artist, targetDir)
+        self.assertEqual(filename, targetDir + os.sep + u'folder.jpg')
+
+    @pytest.mark.xfail
+    def testcreateAvatarFilenameFormatWithSubfolderWithRootDir(self):
+        p = open('./test/test-helper-avatar-name.htm', 'r')
+        page = BeautifulSoup(p.read())
+        artist = PixivArtist(mid=1107124, page=page)
+        targetDir = os.path.abspath('.')
+        _config = PixivConfig.PixivConfig()
+        _config.avatarNameFormat = ''
+        _config.filenameFormat = '%member_token% (%member_id%)\%R-18%\%image_id% - %title% - %tags%'
+        _config.tagsSeparator = ' '
+        _config.tagsLimit = 0
+        filename = PixivHelper.createAvatarFilename(artist, targetDir)
+        self.assertEqual(filename, targetDir + os.sep + u'kirabara29 (1107124)\\folder.jpg')
+
+    @pytest.mark.xfail
+    def testcreateAvatarFilenameFormatNoSubfolderWithCustomRootDir(self):
+        p = open('./test/test-helper-avatar-name.htm', 'r')
+        page = BeautifulSoup(p.read())
+        artist = PixivArtist(mid=1107124, page=page)
+        targetDir = 'C:\\images'
+        _config = PixivConfig.PixivConfig()
+        _config.avatarNameFormat = ''
+        _config.filenameFormat = '%image_id% - %title%'
+        _config.tagsSeparator = ' '
+        _config.tagsLimit = 0
+        filename = PixivHelper.createAvatarFilename(artist, targetDir)
+        self.assertEqual(filename, u'C:\\images\\folder.jpg')
+
+    @pytest.mark.xfail
+    def testcreateAvatarFilenameFormatWithSubfolderWithCustomRootDir(self):
+        p = open('./test/test-helper-avatar-name.htm', 'r')
+        page = BeautifulSoup(p.read())
+        artist = PixivArtist(mid=1107124, page=page)
+        targetDir = 'C:\\images'
+        _config = PixivConfig.PixivConfig()
+        _config.avatarNameFormat = ''
+        _config.filenameFormat = '%member_token% (%member_id%)\%R-18%\%image_id% - %title% - %tags%'
+        _config.tagsSeparator = ' '
+        _config.tagsLimit = 0
+        filename = PixivHelper.createAvatarFilename(artist, targetDir)
+        self.assertEqual(filename, u'C:\\images\\kirabara29 (1107124)\\folder.jpg')
+
+    def testParseLoginError(self):
+        p = open('./test/test-login-error.htm', 'r')
+        page = BeautifulSoup(p.read())
+        r = page.findAll('span', attrs={'class': 'error'})
+        self.assertTrue(len(r) > 0)
+        self.assertEqual(u'Please ensure your pixiv ID, email address and password is entered correctly.', r[0].string)
+
+    def testParseLoginForm(self):
+        p = open('./test/test-login-form.html', 'r')
+        page = BeautifulSoup(p.read())
+        r = page.findAll('form', attrs={'action': '/login.php'})
+        # print(r)
+        self.assertTrue(len(r) > 0)
+
+
+if __name__ == '__main__':
+        # unittest.main()
+    suite = unittest.TestLoader().loadTestsFromTestCase(TestPixivHelper)
+    unittest.TextTestRunner(verbosity=5).run(suite)